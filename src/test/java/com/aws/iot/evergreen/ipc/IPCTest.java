package com.aws.iot.evergreen.ipc;

import com.aws.iot.evergreen.config.Topic;
import com.aws.iot.evergreen.ipc.config.KernelIPCClientConfig;
import com.aws.iot.evergreen.kernel.Kernel;
import org.junit.jupiter.api.AfterAll;
import org.junit.jupiter.api.BeforeAll;
import org.junit.jupiter.api.Test;

import java.net.URI;
import java.util.concurrent.CountDownLatch;
import java.util.concurrent.TimeUnit;

<<<<<<< HEAD
import static com.aws.iot.evergreen.ipc.common.Server.KERNEL_URI_ENV_VARIABLE_NAME;
import static org.junit.Assert.assertTrue;
=======
import static org.junit.jupiter.api.Assertions.assertTrue;
>>>>>>> 76ac4c0c

public class IPCTest {

    public static int port;
    public static String address;
    public static Kernel kernel;
<<<<<<< HEAD

    @BeforeClass
=======
    @BeforeAll
>>>>>>> 76ac4c0c
    public static void setup() throws Exception {
        // starting daemon
        CountDownLatch OK = new CountDownLatch(1);
        String tdir = System.getProperty("user.home") + "/gg2ktest";
        System.out.println("tdir = " + tdir);
        kernel = new Kernel();

        kernel.setLogWatcher(logline -> {
            if (logline.args.length == 1 && logline.args[0].equals("Run called for IPC service")) {
                OK.countDown();
            }
        });

        kernel.parseArgs("-r", tdir,
                "-log", "stdout",
                "-i", IPCTest.class.getResource("ipc.yaml").toString()
        );
        kernel.launch();
        OK.await(10, TimeUnit.SECONDS);
        Topic kernelUri = kernel.lookup("setenv", KERNEL_URI_ENV_VARIABLE_NAME);
        URI serverUri = new URI((String) kernelUri.getOnce());
        port = serverUri.getPort();
        address = serverUri.getHost();
    }

<<<<<<< HEAD
    @AfterClass
=======

    @AfterAll
>>>>>>> 76ac4c0c
    public static void teardown() {
        kernel.shutdown();
    }

    @Test
    public void pingTest() throws Exception {
        KernelIPCClientConfig config = KernelIPCClientConfig.builder().hostAddress(address).port(port).token("pingTest").build();
        IPCClient client = new IPCClientImpl(config);
        client.connect();
        assertTrue(client.ping());
        assertTrue(client.ping());
        assertTrue(client.ping());
        client.disconnect();
    }

    @Test
    public void duplicateClientId() throws Exception {
//        KernelIPCClientConfig config = KernelIPCClientConfig.builder().hostAddress(address).port(port).token("duplicateClientId").build();
//        IPCClient client1 = new IPCClientImpl(config);
//        IPCClient client2 = new IPCClientImpl(config);
//
//        client1.connect();
//        client2.connect();
    }
}<|MERGE_RESOLUTION|>--- conflicted
+++ resolved
@@ -11,24 +11,17 @@
 import java.util.concurrent.CountDownLatch;
 import java.util.concurrent.TimeUnit;
 
-<<<<<<< HEAD
+
 import static com.aws.iot.evergreen.ipc.common.Server.KERNEL_URI_ENV_VARIABLE_NAME;
-import static org.junit.Assert.assertTrue;
-=======
 import static org.junit.jupiter.api.Assertions.assertTrue;
->>>>>>> 76ac4c0c
 
 public class IPCTest {
 
     public static int port;
     public static String address;
     public static Kernel kernel;
-<<<<<<< HEAD
 
-    @BeforeClass
-=======
     @BeforeAll
->>>>>>> 76ac4c0c
     public static void setup() throws Exception {
         // starting daemon
         CountDownLatch OK = new CountDownLatch(1);
@@ -54,12 +47,7 @@
         address = serverUri.getHost();
     }
 
-<<<<<<< HEAD
-    @AfterClass
-=======
-
     @AfterAll
->>>>>>> 76ac4c0c
     public static void teardown() {
         kernel.shutdown();
     }
